/**
 * Pagination Component
 * Comprehensive pagination with page navigation, items per page, and customization
 */

import React, { forwardRef, useMemo, useCallback } from 'react';
import { cn } from '@optimui/utils';
import { encodeSizeMode } from '@optimui/utils/sizeMode';

const lib = "optimui";

const l_prx = `${lib}-pagination`;

// Pagination configuration
interface PaginationConfig {
  /** Current page (1-based) */
  currentPage: number;
  
  /** Total number of items */
  totalItems: number;
  
  /** Items per page */
  itemsPerPage: number;
  
  /** Callback when page changes */
  onPageChange: (page: number) => void;
  
  /** Callback when items per page changes */
  onItemsPerPageChange?: (itemsPerPage: number) => void;
}

// Display configuration
interface PaginationDisplayConfig {
  /** Show page size selector */
  showPageSizeSelector?: boolean;
  
  /** Available page sizes */
  pageSizeOptions?: number[];
  
  /** Show total count */
  showTotalCount?: boolean;
  
  /** Show current range (e.g., "1-10 of 100") */
  showCurrentRange?: boolean;
  
  /** Show first/last page buttons */
  showFirstLast?: boolean;
  
  /** Show previous/next buttons */
  showPrevNext?: boolean;
  
  /** Maximum number of page buttons to show */
  maxPageButtons?: number;
  
  /** Show jump to page input */
  showJumpToPage?: boolean;
  
  /** Custom labels */
  labels?: {
    previous?: string;
    next?: string;
    first?: string;
    last?: string;
    itemsPerPage?: string;
    jumpToPage?: string;
    of?: string;
    showing?: string;
    to?: string;
    results?: string;
  };
}

interface PaginationProps extends PaginationConfig, PaginationDisplayConfig {
  /** Additional CSS class */
  className?: string;
  
  /** Component size */
  size?: 'sm' | 'md' | 'lg';
  
  /** Disable pagination */
  disabled?: boolean;
  
  /** Compact mode (minimal UI) */
  compact?: boolean;
  
  /** Custom page button renderer */
  renderPageButton?: (props: {
    page: number;
    isActive: boolean;
    onClick: () => void;
    disabled: boolean;
  }) => React.ReactNode;
  
  /** Custom navigation button renderer */
  renderNavButton?: (props: {
    type: 'first' | 'previous' | 'next' | 'last';
    onClick: () => void;
    disabled: boolean;
    label: string;
  }) => React.ReactNode;
}

// Calculate page numbers to display
const calculatePageNumbers = (
  currentPage: number,
  totalPages: number,
  maxButtons: number
): number[] => {
  if (totalPages <= maxButtons) {
    return Array.from({ length: totalPages }, (_, i) => i + 1);
  }
  
  const half = Math.floor(maxButtons / 2);
  let start = Math.max(1, currentPage - half);
  let end = Math.min(totalPages, start + maxButtons - 1);
  
  if (end - start + 1 < maxButtons) {
    start = Math.max(1, end - maxButtons + 1);
  }
  
  return Array.from({ length: end - start + 1 }, (_, i) => start + i);
};

// Hook for pagination state management
export const usePagination = (
  totalItems: number,
  initialItemsPerPage: number = 10,
  initialPage: number = 1
) => {
  const [currentPage, setCurrentPage] = React.useState(initialPage);
  const [itemsPerPage, setItemsPerPage] = React.useState(initialItemsPerPage);
  
  const totalPages = Math.ceil(totalItems / itemsPerPage);
  
  const handlePageChange = useCallback((page: number) => {
    setCurrentPage(Math.max(1, Math.min(page, totalPages)));
  }, [totalPages]);
  
  const handleItemsPerPageChange = useCallback((newItemsPerPage: number) => {
    setItemsPerPage(newItemsPerPage);
    setCurrentPage(1); // Reset to first page when changing page size
  }, []);
  
  const goToFirstPage = useCallback(() => handlePageChange(1), [handlePageChange]);
  const goToLastPage = useCallback(() => handlePageChange(totalPages), [handlePageChange, totalPages]);
  const goToPreviousPage = useCallback(() => handlePageChange(currentPage - 1), [handlePageChange, currentPage]);
  const goToNextPage = useCallback(() => handlePageChange(currentPage + 1), [handlePageChange, currentPage]);
  
  const currentRangeStart = (currentPage - 1) * itemsPerPage + 1;
  const currentRangeEnd = Math.min(currentPage * itemsPerPage, totalItems);
  
  return {
    currentPage,
    itemsPerPage,
    totalPages,
    totalItems,
    currentRangeStart,
    currentRangeEnd,
    handlePageChange,
    handleItemsPerPageChange,
    goToFirstPage,
    goToLastPage,
    goToPreviousPage,
    goToNextPage,
    canGoToPrevious: currentPage > 1,
    canGoToNext: currentPage < totalPages,
  };
};

const Pagination = forwardRef<HTMLDivElement, PaginationProps>(({
  currentPage,
  totalItems,
  itemsPerPage,
  onPageChange,
  onItemsPerPageChange,
  showPageSizeSelector = true,
  pageSizeOptions = [5, 10, 25, 50, 100],
  showTotalCount = true,
  showCurrentRange = true,
  showFirstLast = true,
  showPrevNext = true,
  maxPageButtons = 7,
  showJumpToPage = false,
  labels = {},
  className,
  size = 'md',
  disabled = false,
  compact = false,
  renderPageButton,
  renderNavButton,
}, ref) => {
  const {
    previous = '‹',
    next = '›',
    first = '«',
    last = '»',
    itemsPerPage: itemsPerPageLabel = 'Items per page:',
    jumpToPage = 'Go to page:',
    of = 'of',
    showing = 'Showing',
    to = 'to',
    results = 'results',
  } = labels;
  
  const totalPages = Math.ceil(totalItems / itemsPerPage);
  const pageNumbers = useMemo(
    () => calculatePageNumbers(currentPage, totalPages, maxPageButtons),
    [currentPage, totalPages, maxPageButtons]
  );
  
  const currentRangeStart = (currentPage - 1) * itemsPerPage + 1;
  const currentRangeEnd = Math.min(currentPage * itemsPerPage, totalItems);
  
  const canGoToPrevious = currentPage > 1;
  const canGoToNext = currentPage < totalPages;
  
  const handlePageClick = useCallback((page: number) => {
    if (!disabled && page !== currentPage && page >= 1 && page <= totalPages) {
      onPageChange(page);
    }
  }, [disabled, currentPage, totalPages, onPageChange]);
  
  const handleItemsPerPageChange = useCallback((e: React.ChangeEvent<HTMLSelectElement>) => {
    const newItemsPerPage = parseInt(e.target.value, 10);
    onItemsPerPageChange?.(newItemsPerPage);
  }, [onItemsPerPageChange]);
  
  const [jumpToPageValue, setJumpToPageValue] = React.useState('');
  
  const handleJumpToPage = useCallback((e: React.FormEvent) => {
    e.preventDefault();
    const page = parseInt(jumpToPageValue, 10);
    if (!isNaN(page)) {
      handlePageClick(page);
      setJumpToPageValue('');
    }
  }, [jumpToPageValue, handlePageClick]);
  
  // Render page button
  const renderPageBtn = (page: number, isActive: boolean) => {
    if (renderPageButton) {
      return renderPageButton({
        page,
        isActive,
        onClick: () => handlePageClick(page),
        disabled: disabled || isActive,
      });
    }
    
    return (
      <button
        key={page}
        onClick={() => handlePageClick(page)}
        disabled={disabled || isActive}
        className={cn(
          `${l_prx}-page`,
          `${l_prx}-page-${size}`,
          isActive && `${l_prx}-page--active`,
<<<<<<< HEAD
          disabled && `${l_prx}-page--disabled`
=======
          disabled && `${l_prx}-page--disabled`,
>>>>>>> 3c3cf6e8
        )}
        aria-label={`Go to page ${page}`}
        aria-current={isActive ? 'page' : undefined}
      >
        {page}
      </button>
    );
  };
  
  // Render navigation button
  const renderNavBtn = (
    type: 'first' | 'previous' | 'next' | 'last',
    onClick: () => void,
    isDisabled: boolean,
    label: string
  ) => {
    if (renderNavButton) {
      return renderNavButton({
        type,
        onClick,
        disabled: disabled || isDisabled,
        label,
      });
    }
    
    return (
      <button
        onClick={onClick}
        disabled={disabled || isDisabled}
        className={cn(
          `${l_prx}-nav`,
          `${l_prx}-nav-${size}`,
          `${l_prx}-nav-${type}`,
<<<<<<< HEAD
          (disabled || isDisabled) && `${l_prx}-nav--disabled`
=======
          (disabled || isDisabled) && `${l_prx}-nav--disabled`,
>>>>>>> 3c3cf6e8
        )}
        aria-label={`${type.charAt(0).toUpperCase() + type.slice(1)} page`}
      >
        {label}
      </button>
    );
  };
  
  if (totalItems === 0) {
    return null;
  }
  
  const wrapperClasses = cn(
    l_prx,
    `${l_prx}-${size}`,
    compact && `${l_prx}--compact`,
    disabled && `${l_prx}--disabled`,
    className
  );
  
  return (
    <nav ref={ref} className={wrapperClasses} role="navigation" aria-label="Pagination">
      <div className={`${l_prx}-container`}>
        {/* Page size selector */}
        {showPageSizeSelector && onItemsPerPageChange && !compact && (
          <div className={`${l_prx}-page-size`}>
            <label className={`${l_prx}-page-size-label`}>
              {itemsPerPageLabel}
              <select
                value={itemsPerPage}
                onChange={handleItemsPerPageChange}
                disabled={disabled}
                className={`${l_prx}-page-size-select`}
              >
                {pageSizeOptions.map((option) => (
                  <option key={option} value={option}>
                    {option}
                  </option>
                ))}
              </select>
            </label>
          </div>
        )}
        
        {/* Current range and total count */}
        {(showCurrentRange || showTotalCount) && !compact && (
          <div className={`${l_prx}-info`}>
            {showCurrentRange && (
              <span className={`${l_prx}-range`}>
                {showing} {currentRangeStart} {to} {currentRangeEnd} {of} {totalItems} {results}
              </span>
            )}
            {showTotalCount && !showCurrentRange && (
              <span className={`${l_prx}-total`}>
                {totalItems} {results}
              </span>
            )}
          </div>
        )}
        
        {/* Page navigation */}
        <div className={`${l_prx}-nav-container`}>
          {/* First page */}
          {showFirstLast && !compact && (
            renderNavBtn('first', () => handlePageClick(1), !canGoToPrevious, first)
          )}
          
          {/* Previous page */}
          {showPrevNext && (
            renderNavBtn('previous', () => handlePageClick(currentPage - 1), !canGoToPrevious, previous)
          )}
          
          {/* Page numbers */}
          <div className={`${l_prx}-pages`}>
            {pageNumbers.map((page) => renderPageBtn(page, page === currentPage))}
          </div>
          
          {/* Next page */}
          {showPrevNext && (
            renderNavBtn('next', () => handlePageClick(currentPage + 1), !canGoToNext, next)
          )}
          
          {/* Last page */}
          {showFirstLast && !compact && (
            renderNavBtn('last', () => handlePageClick(totalPages), !canGoToNext, last)
          )}
        </div>
        
        {/* Jump to page */}
        {showJumpToPage && !compact && (
          <form onSubmit={handleJumpToPage} className={`${l_prx}-jump`}>
            <label className={`${l_prx}-jump-label`}>
              {jumpToPage}
              <input
                type="number"
                min="1"
                max={totalPages}
                value={jumpToPageValue}
                onChange={(e) => setJumpToPageValue(e.target.value)}
                disabled={disabled}
                className={`${l_prx}-jump-input`}
                placeholder="1"
              />
            </label>
            <button
              type="submit"
              disabled={disabled || !jumpToPageValue}
              className={`${l_prx}-jump-button`}
            >
              Go
            </button>
          </form>
        )}
      </div>
    </nav>
  );
});

Pagination.displayName = 'Pagination';

export { Pagination };
export type { PaginationProps, PaginationConfig, PaginationDisplayConfig };<|MERGE_RESOLUTION|>--- conflicted
+++ resolved
@@ -256,11 +256,7 @@
           `${l_prx}-page`,
           `${l_prx}-page-${size}`,
           isActive && `${l_prx}-page--active`,
-<<<<<<< HEAD
           disabled && `${l_prx}-page--disabled`
-=======
-          disabled && `${l_prx}-page--disabled`,
->>>>>>> 3c3cf6e8
         )}
         aria-label={`Go to page ${page}`}
         aria-current={isActive ? 'page' : undefined}
@@ -294,11 +290,7 @@
           `${l_prx}-nav`,
           `${l_prx}-nav-${size}`,
           `${l_prx}-nav-${type}`,
-<<<<<<< HEAD
           (disabled || isDisabled) && `${l_prx}-nav--disabled`
-=======
-          (disabled || isDisabled) && `${l_prx}-nav--disabled`,
->>>>>>> 3c3cf6e8
         )}
         aria-label={`${type.charAt(0).toUpperCase() + type.slice(1)} page`}
       >
